--- conflicted
+++ resolved
@@ -323,7 +323,6 @@
 
     Parameters
     ----------
-<<<<<<< HEAD
     metric : boolean, optional, default: True
         compute metric or nonmetric SMACOF (Scaling by Majorizing a
         Complicated Function) algorithm
@@ -332,13 +331,8 @@
         Methods for solving the MDS problem are "smacof" and "svd".
         If SVD is used, the parameter ``metric`` must be set to True.
 
-=======
->>>>>>> 59bb32ff
     n_components : int, optional, default: 2
         Number of dimensions in which to immerse the dissimilarities.
-
-    metric : boolean, optional, default: True
-        If ``True``, perform metric MDS; otherwise, perform nonmetric MDS.
 
     n_init : int, optional, default: 4
         Number of times the SMACOF algorithm will be run with different
