--- conflicted
+++ resolved
@@ -2,12 +2,9 @@
 from numpy.testing import assert_array_almost_equal
 
 from sklearn.manifold import mds
-<<<<<<< HEAD
 from sklearn.metrics import euclidean_distances
 from sklearn.utils.testing import assert_less
-=======
 from sklearn.utils.testing import assert_raises
->>>>>>> 59bb32ff
 
 
 def test_smacof():
