# Authors: Alexandre Gramfort <alexandre.gramfort@inria.fr>
#          Mathieu Blondel <mathieu@mblondel.org>
#          Olivier Grisel <olivier.grisel@ensta.org>
#          Andreas Mueller <amueller@ais.uni-bonn.de>
#          Eric Martin <eric@ericmart.in>
<<<<<<< HEAD
=======
#          Giorgio Patrini <giorgio.patrini@anu.edu.au>
>>>>>>> cd12906c
# License: BSD 3 clause

from itertools import chain, combinations
import numbers
import warnings

import numpy as np
from scipy import sparse

from ..base import BaseEstimator, TransformerMixin
from ..externals import six
from ..utils import check_array
from ..utils import deprecated
from ..utils.extmath import row_norms
<<<<<<< HEAD
from ..utils.fixes import (combinations_with_replacement as combinations_w_r,
                           bincount)
from ..utils.fixes import isclose
=======
from ..utils.extmath import _incremental_mean_and_var
from ..utils.fixes import combinations_with_replacement as combinations_w_r
>>>>>>> cd12906c
from ..utils.sparsefuncs_fast import (inplace_csr_row_normalize_l1,
                                      inplace_csr_row_normalize_l2)
from ..utils.sparsefuncs import (inplace_column_scale,
                                 mean_variance_axis, incr_mean_variance_axis,
                                 min_max_axis, inplace_row_scale)
from ..utils.validation import check_is_fitted, FLOAT_DTYPES


zip = six.moves.zip
map = six.moves.map
range = six.moves.range

__all__ = [
    'Binarizer',
    'KernelCenterer',
    'MinMaxScaler',
    'MaxAbsScaler',
    'Normalizer',
    'OneHotEncoder',
    'RobustScaler',
    'StandardScaler',
    'add_dummy_feature',
    'binarize',
    'normalize',
    'scale',
    'robust_scale',
    'maxabs_scale',
    'minmax_scale',
]

DEPRECATION_MSG_1D = (
    "Passing 1d arrays as data is deprecated in 0.17 and will "
    "raise ValueError in 0.19. Reshape your data either using "
    "X.reshape(-1, 1) if your data has a single feature or "
    "X.reshape(1, -1) if it contains a single sample."
)


def _handle_zeros_in_scale(scale, copy=True):
    ''' Makes sure that whenever scale is zero, we handle it correctly.

<<<<<<< HEAD
    if with_mean:
        mean_ = Xr.mean(axis=0)
    else:
        mean_ = None

    if with_std:
        std_ = Xr.std(axis=0)
        if isinstance(std_, np.ndarray):
            std_[std_ == 0.] = 1.0
        elif std_ == 0.:
            std_ = 1.
    else:
        std_ = None
=======
    This happens in most scalers when we have constant features.'''
>>>>>>> cd12906c

    # if we are fitting on 1D arrays, scale might be a scalar
    if np.isscalar(scale):
        if scale == .0:
            scale = 1.
        return scale
    elif isinstance(scale, np.ndarray):
        if copy:
            # New array to avoid side-effects
            scale = scale.copy()
        scale[scale == 0.0] = 1.0
        return scale


def scale(X, axis=0, with_mean=True, with_std=True, copy=True):
    """Standardize a dataset along any axis

    Center to the mean and component wise scale to unit variance.

    Read more in the :ref:`User Guide <preprocessing_scaler>`.

    Parameters
    ----------
    X : {array-like, sparse matrix}
        The data to center and scale.

    axis : int (0 by default)
        axis used to compute the means and standard deviations along. If 0,
        independently standardize each feature, otherwise (if 1) standardize
        each sample.

    with_mean : boolean, True by default
        If True, center the data before scaling.

    with_std : boolean, True by default
        If True, scale the data to unit variance (or equivalently,
        unit standard deviation).

    copy : boolean, optional, default True
        set to False to perform inplace row normalization and avoid a
        copy (if the input is already a numpy array or a scipy.sparse
        CSR matrix and if axis is 1).

    Notes
    -----
    This implementation will refuse to center scipy.sparse matrices
    since it would make them non-sparse and would potentially crash the
    program with memory exhaustion problems.

    Instead the caller is expected to either set explicitly
    `with_mean=False` (in that case, only variance scaling will be
    performed on the features of the CSR matrix) or to call `X.toarray()`
    if he/she expects the materialized dense array to fit in memory.

    To avoid memory copy the caller should pass a CSR matrix.

    See also
    --------
    :class:`sklearn.preprocessing.StandardScaler` to perform centering and
    scaling using the ``Transformer`` API (e.g. as part of a preprocessing
    :class:`sklearn.pipeline.Pipeline`)
    """
    X = check_array(X, accept_sparse='csr', copy=copy, ensure_2d=False,
                    warn_on_dtype=True, estimator='the scale function',
                    dtype=FLOAT_DTYPES)
    if sparse.issparse(X):
        if with_mean:
            raise ValueError(
                "Cannot center sparse matrices: pass `with_mean=False` instead"
                " See docstring for motivation and alternatives.")
        if axis != 0:
            raise ValueError("Can only scale sparse matrix on axis=0, "
                             " got axis=%d" % axis)
        if not sparse.isspmatrix_csr(X):
            X = X.tocsr()
            copy = False
        if copy:
            X = X.copy()
        if with_std:
            _, var = mean_variance_axis(X, axis=0)
            var = _handle_zeros_in_scale(var, copy=False)
            inplace_column_scale(X, 1 / np.sqrt(var))
    else:
        X = np.asarray(X)
        if with_mean:
            mean_ = np.mean(X, axis)
        if with_std:
            scale_ = np.std(X, axis)
        if copy:
            X = X.copy()
        # Xr is a view on the original array that enables easy use of
        # broadcasting on the axis in which we are interested in
        Xr = np.rollaxis(X, axis)
        if with_mean:
            Xr -= mean_
            mean_1 = Xr.mean(axis=0)
            # Verify that mean_1 is 'close to zero'. If X contains very
            # large values, mean_1 can also be very large, due to a lack of
            # precision of mean_. In this case, a pre-scaling of the
            # concerned feature is efficient, for instance by its mean or
            # maximum.
            if not np.allclose(mean_1, 0):
                warnings.warn("Numerical issues were encountered "
                              "when centering the data "
                              "and might not be solved. Dataset may "
                              "contain too large values. You may need "
                              "to prescale your features.")
                Xr -= mean_1
        if with_std:
<<<<<<< HEAD
            Xr /= std_
            if with_mean:
                mean_2 = Xr.mean(axis=0)
                # If mean_2 is not 'close to zero', it comes from the fact that
                # std_ is very small so that mean_2 = mean_1/std_ > 0, even if
                # mean_1 was close to zero. The problem is thus essentially due
                # to the lack of precision of mean_. A solution is then to
=======
            scale_ = _handle_zeros_in_scale(scale_, copy=False)
            Xr /= scale_
            if with_mean:
                mean_2 = Xr.mean(axis=0)
                # If mean_2 is not 'close to zero', it comes from the fact that
                # scale_ is very small so that mean_2 = mean_1/scale_ > 0, even
                # if mean_1 was close to zero. The problem is thus essentially
                # due to the lack of precision of mean_. A solution is then to
>>>>>>> cd12906c
                # substract the mean again:
                if not np.allclose(mean_2, 0):
                    warnings.warn("Numerical issues were encountered "
                                  "when scaling the data "
                                  "and might not be solved. The standard "
                                  "deviation of the data is probably "
                                  "very close to 0. ")
                    Xr -= mean_2
    return X


class MinMaxScaler(BaseEstimator, TransformerMixin):
    """Transforms features by scaling each feature to a given range.

    This estimator scales and translates each feature individually such
    that it is in the given range on the training set, i.e. between
    zero and one.

    The transformation is given by::

        X_std = (X - X.min(axis=0)) / (X.max(axis=0) - X.min(axis=0))
        X_scaled = X_std * (max - min) + min

    where min, max = feature_range.

    This transformation is often used as an alternative to zero mean,
    unit variance scaling.

    Read more in the :ref:`User Guide <preprocessing_scaler>`.

    Parameters
    ----------
    feature_range: tuple (min, max), default=(0, 1)
        Desired range of transformed data.

    copy : boolean, optional, default True
        Set to False to perform inplace row normalization and avoid a
        copy (if the input is already a numpy array).

    Attributes
    ----------
    min_ : ndarray, shape (n_features,)
        Per feature adjustment for minimum.

    scale_ : ndarray, shape (n_features,)
        Per feature relative scaling of the data.

    data_min_ : ndarray, shape (n_features,)
        Per feature minimum seen in the data

    data_max_ : ndarray, shape (n_features,)
        Per feature maximum seen in the data

    data_range_ : ndarray, shape (n_features,)
        Per feature range (data_max_ - data_min_) seen in the data
    """

    def __init__(self, feature_range=(0, 1), copy=True):
        self.feature_range = feature_range
        self.copy = copy

    @property
    @deprecated("Attribute data_range will be removed in "
                "0.19. Use data_range_ instead")
    def data_range(self):
        return self.data_range_

    @property
    @deprecated("Attribute data_min will be removed in "
                "0.19. Use data_min_ instead")
    def data_min(self):
        return self.data_min_

    def _reset(self):
        """Reset internal data-dependent state of the scaler, if necessary.

        __init__ parameters are not touched.
        """

        # Checking one attribute is enough, becase they are all set together
        # in partial_fit
        if hasattr(self, 'scale_'):
            del self.scale_
            del self.min_
            del self.n_samples_seen_
            del self.data_min_
            del self.data_max_
            del self.data_range_

    def fit(self, X, y=None):
        """Compute the minimum and maximum to be used for later scaling.

        Parameters
        ----------
        X : array-like, shape [n_samples, n_features]
            The data used to compute the per-feature minimum and maximum
            used for later scaling along the features axis.
        """

        # Reset internal state before fitting
        self._reset()
        return self.partial_fit(X, y)

    def partial_fit(self, X, y=None):
        """Online computation of min and max on X for later scaling.
        All of X is processed as a single batch. This is intended for cases
        when `fit` is not feasible due to very large number of `n_samples`
        or because X is read from a continuous stream.

        Parameters
        ----------
        X : array-like, shape [n_samples_, n_features]
            The data used to compute the mean and standard deviation
            used for later scaling along the features axis.

        y : Passthrough for ``Pipeline`` compatibility.
        """
        feature_range = self.feature_range
        if feature_range[0] >= feature_range[1]:
            raise ValueError("Minimum of desired feature range must be smaller"
                             " than maximum. Got %s." % str(feature_range))

        if sparse.issparse(X):
            raise TypeError("MinMaxScaler does no support sparse input. "
                            "You may consider to use MaxAbsScaler instead.")

        X = check_array(X, copy=self.copy, ensure_2d=False, warn_on_dtype=True,
                        estimator=self, dtype=FLOAT_DTYPES)

        if X.ndim == 1:
            warnings.warn(DEPRECATION_MSG_1D, DeprecationWarning)

        data_min = np.min(X, axis=0)
        data_max = np.max(X, axis=0)

        # First pass
        if not hasattr(self, 'n_samples_seen_'):
            self.n_samples_seen_ = X.shape[0]
        # Next steps
        else:
            data_min = np.minimum(self.data_min_, data_min)
            data_max = np.maximum(self.data_max_, data_max)
            self.n_samples_seen_ += X.shape[0]

        data_range = data_max - data_min
        self.scale_ = ((feature_range[1] - feature_range[0]) /
                       _handle_zeros_in_scale(data_range))
        self.min_ = feature_range[0] - data_min * self.scale_
        self.data_min_ = data_min
        self.data_max_ = data_max
        self.data_range_ = data_range
        return self

    def transform(self, X):
        """Scaling features of X according to feature_range.

        Parameters
        ----------
        X : array-like, shape [n_samples, n_features]
            Input data that will be transformed.
        """
        check_is_fitted(self, 'scale_')

        X = check_array(X, copy=self.copy, ensure_2d=False, dtype=FLOAT_DTYPES)
        if X.ndim == 1:
            warnings.warn(DEPRECATION_MSG_1D, DeprecationWarning)

        X *= self.scale_
        X += self.min_
        return X

    def inverse_transform(self, X):
        """Undo the scaling of X according to feature_range.

        Parameters
        ----------
        X : array-like, shape [n_samples, n_features]
            Input data that will be transformed. It cannot be sparse.
        """
        check_is_fitted(self, 'scale_')

        X = check_array(X, copy=self.copy, ensure_2d=False, dtype=FLOAT_DTYPES)
        if X.ndim == 1:
            warnings.warn(DEPRECATION_MSG_1D, DeprecationWarning)

        X -= self.min_
        X /= self.scale_
        return X


def minmax_scale(X, feature_range=(0, 1), axis=0, copy=True):
    """Transforms features by scaling each feature to a given range.

    This estimator scales and translates each feature individually such
    that it is in the given range on the training set, i.e. between
    zero and one.

    The transformation is given by::

        X_std = (X - X.min(axis=0)) / (X.max(axis=0) - X.min(axis=0))
        X_scaled = X_std * (max - min) + min

    where min, max = feature_range.

    This transformation is often used as an alternative to zero mean,
    unit variance scaling.

    Read more in the :ref:`User Guide <preprocessing_scaler>`.

    Parameters
    ----------
    feature_range: tuple (min, max), default=(0, 1)
        Desired range of transformed data.

    axis : int (0 by default)
        axis used to scale along. If 0, independently scale each feature,
        otherwise (if 1) scale each sample.

    copy : boolean, optional, default is True
        Set to False to perform inplace scaling and avoid a copy (if the input
        is already a numpy array).
    """
    # To allow retro-compatibility, we handle here the case of 1D-input
    # From 0.17, 1D-input are deprecated in scaler objects
    # Although, we want to allow the users to keep calling this function
    # with 1D-input.

    # Cast input to array, as we need to check ndim. Prior to 0.17, that was
    # done inside the scaler object fit_transform.
    # If copy is required, it will be done inside the scaler object.
    X = check_array(X, copy=False, ensure_2d=False, warn_on_dtype=True,
                    dtype=FLOAT_DTYPES)
    original_ndim = X.ndim

    if original_ndim == 1:
        X = X.reshape(X.shape[0], 1)

    s = MinMaxScaler(feature_range=feature_range, copy=copy)
    if axis == 0:
        X = s.fit_transform(X)
    else:
        X = s.fit_transform(X.T).T

    if original_ndim == 1:
        X = X.ravel()

    return X


class StandardScaler(BaseEstimator, TransformerMixin):
    """Standardize features by removing the mean and scaling to unit variance

    Centering and scaling happen independently on each feature by computing
    the relevant statistics on the samples in the training set. Mean and
    standard deviation are then stored to be used on later data using the
    `transform` method.

    Standardization of a dataset is a common requirement for many
    machine learning estimators: they might behave badly if the
    individual feature do not more or less look like standard normally
    distributed data (e.g. Gaussian with 0 mean and unit variance).

    For instance many elements used in the objective function of
    a learning algorithm (such as the RBF kernel of Support Vector
    Machines or the L1 and L2 regularizers of linear models) assume that
    all features are centered around 0 and have variance in the same
    order. If a feature has a variance that is orders of magnitude larger
    that others, it might dominate the objective function and make the
    estimator unable to learn from other features correctly as expected.

    This scaler can also be applied to sparse CSR or CSC matrices by passing
    `with_mean=False` to avoid breaking the sparsity structure of the data.

    Read more in the :ref:`User Guide <preprocessing_scaler>`.

    Parameters
    ----------
    with_mean : boolean, True by default
        If True, center the data before scaling.
        This does not work (and will raise an exception) when attempted on
        sparse matrices, because centering them entails building a dense
        matrix which in common use cases is likely to be too large to fit in
        memory.

    with_std : boolean, True by default
        If True, scale the data to unit variance (or equivalently,
        unit standard deviation).

    copy : boolean, optional, default True
        If False, try to avoid a copy and do inplace scaling instead.
        This is not guaranteed to always work inplace; e.g. if the data is
        not a NumPy array or scipy.sparse CSR matrix, a copy may still be
        returned.

    Attributes
    ----------
    scale_ : ndarray, shape (n_features,)
        Per feature relative scaling of the data.

    mean_ : array of floats with shape [n_features]
        The mean value for each feature in the training set.

    var_ : array of floats with shape [n_features]
        The variance for each feature in the training set. Used to compute
        `scale_`

    n_samples_seen_ : int
        The number of samples processed by the estimator. Will be reset on
        new calls to fit, but increments across ``partial_fit`` calls.

    See also
    --------
    :func:`sklearn.preprocessing.scale` to perform centering and
    scaling without using the ``Transformer`` object oriented API

    :class:`sklearn.decomposition.RandomizedPCA` with `whiten=True`
    to further remove the linear correlation across features.
    """

    def __init__(self, copy=True, with_mean=True, with_std=True):
        self.with_mean = with_mean
        self.with_std = with_std
        self.copy = copy

    @property
    @deprecated("Attribute std_ will be removed in 0.19. Use scale_ instead")
    def std_(self):
        return self.scale_

    def _reset(self):
        """Reset internal data-dependent state of the scaler, if necessary.

        __init__ parameters are not touched.
        """

        # Checking one attribute is enough, becase they are all set together
        # in partial_fit
        if hasattr(self, 'scale_'):
            del self.scale_
            del self.n_samples_seen_
            del self.mean_
            del self.var_

    def fit(self, X, y=None):
        """Compute the mean and std to be used for later scaling.

        Parameters
        ----------
        X : {array-like, sparse matrix}, shape [n_samples, n_features]
            The data used to compute the mean and standard deviation
            used for later scaling along the features axis.

        y: Passthrough for ``Pipeline`` compatibility.
        """

        # Reset internal state before fitting
        self._reset()
        return self.partial_fit(X, y)

    def partial_fit(self, X, y=None):
        """Online computation of mean and std on X for later scaling.
        All of X is processed as a single batch. This is intended for cases
        when `fit` is not feasible due to very large number of `n_samples`
        or because X is read from a continuous stream.

        The algorithm for incremental mean and std is given in Equation 1.5a,b
        in Chan, Tony F., Gene H. Golub, and Randall J. LeVeque. "Algorithms
        for computing the sample variance: Analysis and recommendations."
        The American Statistician 37.3 (1983): 242-247:

        Parameters
        ----------
        X : {array-like, sparse matrix}, shape [n_samples_, n_features]
            The data used to compute the mean and standard deviation
            used for later scaling along the features axis.

        y: Passthrough for ``Pipeline`` compatibility.
        """
        X = check_array(X, accept_sparse=('csr', 'csc'), copy=self.copy,
                        ensure_2d=False, warn_on_dtype=True,
                        estimator=self, dtype=FLOAT_DTYPES)

        if X.ndim == 1:
            warnings.warn(DEPRECATION_MSG_1D, DeprecationWarning)

        # Even in the case of `with_mean=False`, we update the mean anyway
        # This is needed for the incremental computation of the var
        # See incr_mean_variance_axis and _incremental_mean_variance_axis

        if sparse.issparse(X):
            if self.with_mean:
                raise ValueError(
                    "Cannot center sparse matrices: pass `with_mean=False` "
                    "instead. See docstring for motivation and alternatives.")
            if self.with_std:
                # First pass
                if not hasattr(self, 'n_samples_seen_'):
                    self.mean_, self.var_ = mean_variance_axis(X, axis=0)
                    self.n_samples_seen_ = X.shape[0]
                # Next passes
                else:
                    self.mean_, self.var_, self.n_samples_seen_ = \
                        incr_mean_variance_axis(X, axis=0,
                                                last_mean=self.mean_,
                                                last_var=self.var_,
                                                last_n=self.n_samples_seen_)
            else:
                self.mean_ = None
                self.var_ = None
        else:
            # First pass
            if not hasattr(self, 'n_samples_seen_'):
                self.mean_ = .0
                self.n_samples_seen_ = 0
                if self.with_std:
                    self.var_ = .0
                else:
                    self.var_ = None

            self.mean_, self.var_, self.n_samples_seen_ = \
                _incremental_mean_and_var(X, self.mean_, self.var_,
                                          self.n_samples_seen_)

        if self.with_std:
            self.scale_ = _handle_zeros_in_scale(np.sqrt(self.var_))
        else:
            self.scale_ = None

        return self

    def transform(self, X, y=None, copy=None):
        """Perform standardization by centering and scaling

        Parameters
        ----------
        X : array-like, shape [n_samples, n_features]
            The data used to scale along the features axis.
        """
        check_is_fitted(self, 'scale_')

        copy = copy if copy is not None else self.copy
        X = check_array(X, accept_sparse='csr', copy=copy,
                        ensure_2d=False, warn_on_dtype=True,
                        estimator=self, dtype=FLOAT_DTYPES)

        if X.ndim == 1:
            warnings.warn(DEPRECATION_MSG_1D, DeprecationWarning)

        if sparse.issparse(X):
            if self.with_mean:
                raise ValueError(
                    "Cannot center sparse matrices: pass `with_mean=False` "
                    "instead. See docstring for motivation and alternatives.")
            if self.scale_ is not None:
                inplace_column_scale(X, 1 / self.scale_)
        else:
            if self.with_mean:
                X -= self.mean_
            if self.with_std:
                X /= self.scale_
        return X

    def inverse_transform(self, X, copy=None):
        """Scale back the data to the original representation

        Parameters
        ----------
        X : array-like, shape [n_samples, n_features]
            The data used to scale along the features axis.
        """
        check_is_fitted(self, 'scale_')

        copy = copy if copy is not None else self.copy
        if sparse.issparse(X):
            if self.with_mean:
                raise ValueError(
                    "Cannot uncenter sparse matrices: pass `with_mean=False` "
                    "instead See docstring for motivation and alternatives.")
            if not sparse.isspmatrix_csr(X):
                X = X.tocsr()
                copy = False
            if copy:
                X = X.copy()
            if self.scale_ is not None:
                inplace_column_scale(X, self.scale_)
        else:
            X = np.asarray(X)
            if copy:
                X = X.copy()
            if self.with_std:
                X *= self.scale_
            if self.with_mean:
                X += self.mean_
        return X


class MaxAbsScaler(BaseEstimator, TransformerMixin):
    """Scale each feature by its maximum absolute value.

    This estimator scales and translates each feature individually such
    that the maximal absolute value of each feature in the
    training set will be 1.0. It does not shift/center the data, and
    thus does not destroy any sparsity.

    This scaler can also be applied to sparse CSR or CSC matrices.

    Parameters
    ----------
    copy : boolean, optional, default is True
        Set to False to perform inplace scaling and avoid a copy (if the input
        is already a numpy array).

    Attributes
    ----------
    scale_ : ndarray, shape (n_features,)
        Per feature relative scaling of the data.

    max_abs_ : ndarray, shape (n_features,)
        Per feature maximum absolute value.

    n_samples_seen_ : int
        The number of samples processed by the estimator. Will be reset on
        new calls to fit, but increments across ``partial_fit`` calls.
    """

    def __init__(self, copy=True):
        self.copy = copy

    def _reset(self):
        """Reset internal data-dependent state of the scaler, if necessary.

        __init__ parameters are not touched.
        """

        # Checking one attribute is enough, becase they are all set together
        # in partial_fit
        if hasattr(self, 'scale_'):
            del self.scale_
            del self.n_samples_seen_
            del self.max_abs_

    def fit(self, X, y=None):
        """Compute the maximum absolute value to be used for later scaling.

        Parameters
        ----------
        X : {array-like, sparse matrix}, shape [n_samples, n_features]
            The data used to compute the per-feature minimum and maximum
            used for later scaling along the features axis.
        """

        # Reset internal state before fitting
        self._reset()
        return self.partial_fit(X, y)

    def partial_fit(self, X, y=None):
        """Online computation of max absolute value of X for later scaling.
        All of X is processed as a single batch. This is intended for cases
        when `fit` is not feasible due to very large number of `n_samples`
        or because X is read from a continuous stream.

        Parameters
        ----------
        X : {array-like, sparse matrix}, shape [n_samples_, n_features]
            The data used to compute the mean and standard deviation
            used for later scaling along the features axis.

        y: Passthrough for ``Pipeline`` compatibility.
        """
        X = check_array(X, accept_sparse=('csr', 'csc'), copy=self.copy,
                        ensure_2d=False, estimator=self, dtype=FLOAT_DTYPES)

        if X.ndim == 1:
            warnings.warn(DEPRECATION_MSG_1D, DeprecationWarning)

        if sparse.issparse(X):
            mins, maxs = min_max_axis(X, axis=0)
            max_abs = np.maximum(np.abs(mins), np.abs(maxs))
        else:
            max_abs = np.abs(X).max(axis=0)

        # First pass
        if not hasattr(self, 'n_samples_seen_'):
            self.n_samples_seen_ = X.shape[0]
        # Next passes
        else:
            max_abs = np.maximum(self.max_abs_, max_abs)
            self.n_samples_seen_ += X.shape[0]

        self.max_abs_ = max_abs
        self.scale_ = _handle_zeros_in_scale(max_abs)
        return self

    def transform(self, X, y=None):
        """Scale the data

        Parameters
        ----------
        X : {array-like, sparse matrix}
            The data that should be scaled.
        """
        check_is_fitted(self, 'scale_')
        X = check_array(X, accept_sparse=('csr', 'csc'), copy=self.copy,
                        ensure_2d=False, estimator=self, dtype=FLOAT_DTYPES)

        if X.ndim == 1:
            warnings.warn(DEPRECATION_MSG_1D, DeprecationWarning)

        if sparse.issparse(X):
            if X.shape[0] == 1:
                inplace_row_scale(X, 1.0 / self.scale_)
            else:
                inplace_column_scale(X, 1.0 / self.scale_)
        else:
            X /= self.scale_
        return X

    def inverse_transform(self, X):
        """Scale back the data to the original representation

        Parameters
        ----------
        X : {array-like, sparse matrix}
            The data that should be transformed back.
        """
        check_is_fitted(self, 'scale_')
        X = check_array(X, accept_sparse=('csr', 'csc'), copy=self.copy,
                        ensure_2d=False, estimator=self, dtype=FLOAT_DTYPES)
        if X.ndim == 1:
            warnings.warn(DEPRECATION_MSG_1D, DeprecationWarning)

        if sparse.issparse(X):
            if X.shape[0] == 1:
                inplace_row_scale(X, self.scale_)
            else:
                inplace_column_scale(X, self.scale_)
        else:
            X *= self.scale_
        return X


def maxabs_scale(X, axis=0, copy=True):
    """Scale each feature to the [-1, 1] range without breaking the sparsity.

    This estimator scales each feature individually such
    that the maximal absolute value of each feature in the
    training set will be 1.0.

    This scaler can also be applied to sparse CSR or CSC matrices.

    Parameters
    ----------
    axis : int (0 by default)
        axis used to scale along. If 0, independently scale each feature,
        otherwise (if 1) scale each sample.

    copy : boolean, optional, default is True
        Set to False to perform inplace scaling and avoid a copy (if the input
        is already a numpy array).
    """
    # To allow retro-compatibility, we handle here the case of 1D-input
    # From 0.17, 1D-input are deprecated in scaler objects
    # Although, we want to allow the users to keep calling this function
    # with 1D-input.

    # Cast input to array, as we need to check ndim. Prior to 0.17, that was
    # done inside the scaler object fit_transform.
    # If copy is required, it will be done inside the scaler object.
    X = check_array(X, accept_sparse=('csr', 'csc'), copy=False,
                    ensure_2d=False, dtype=FLOAT_DTYPES)
    original_ndim = X.ndim

    if original_ndim == 1:
        X = X.reshape(X.shape[0], 1)

    s = MaxAbsScaler(copy=copy)
    if axis == 0:
        X = s.fit_transform(X)
    else:
        X = s.fit_transform(X.T).T

    if original_ndim == 1:
        X = X.ravel()

    return X


class RobustScaler(BaseEstimator, TransformerMixin):
    """Scale features using statistics that are robust to outliers.

    This Scaler removes the median and scales the data according to
    the Interquartile Range (IQR). The IQR is the range between the 1st
    quartile (25th quantile) and the 3rd quartile (75th quantile).

    Centering and scaling happen independently on each feature (or each
    sample, depending on the `axis` argument) by computing the relevant
    statistics on the samples in the training set. Median and  interquartile
    range are then stored to be used on later data using the `transform`
    method.

    Standardization of a dataset is a common requirement for many
    machine learning estimators. Typically this is done by removing the mean
    and scaling to unit variance. However, outliers can often influence the
    sample mean / variance in a negative way. In such cases, the median and
    the interquartile range often give better results.

    Read more in the :ref:`User Guide <preprocessing_scaler>`.

    Parameters
    ----------
    with_centering : boolean, True by default
        If True, center the data before scaling.
        This does not work (and will raise an exception) when attempted on
        sparse matrices, because centering them entails building a dense
        matrix which in common use cases is likely to be too large to fit in
        memory.

    with_scaling : boolean, True by default
        If True, scale the data to interquartile range.

    copy : boolean, optional, default is True
        If False, try to avoid a copy and do inplace scaling instead.
        This is not guaranteed to always work inplace; e.g. if the data is
        not a NumPy array or scipy.sparse CSR matrix, a copy may still be
        returned.

    Attributes
    ----------
    center_ : array of floats
        The median value for each feature in the training set.

    scale_ : array of floats
        The (scaled) interquartile range for each feature in the training set.

    See also
    --------
    :class:`sklearn.preprocessing.StandardScaler` to perform centering
    and scaling using mean and variance.

    :class:`sklearn.decomposition.RandomizedPCA` with `whiten=True`
    to further remove the linear correlation across features.

    Notes
    -----
    See examples/preprocessing/plot_robust_scaling.py for an example.

    http://en.wikipedia.org/wiki/Median_(statistics)
    http://en.wikipedia.org/wiki/Interquartile_range
    """

    def __init__(self, with_centering=True, with_scaling=True, copy=True):
        self.with_centering = with_centering
        self.with_scaling = with_scaling
        self.copy = copy

    def _check_array(self, X, copy):
        """Makes sure centering is not enabled for sparse matrices."""
        X = check_array(X, accept_sparse=('csr', 'csc'), copy=self.copy,
                        ensure_2d=False, estimator=self, dtype=FLOAT_DTYPES)

        if X.ndim == 1:
            warnings.warn(DEPRECATION_MSG_1D, DeprecationWarning)

        if sparse.issparse(X):
            if self.with_centering:
                raise ValueError(
                    "Cannot center sparse matrices: use `with_centering=False`"
                    " instead. See docstring for motivation and alternatives.")
        return X

    def fit(self, X, y=None):
        """Compute the median and quantiles to be used for scaling.

        Parameters
        ----------
        X : array-like, shape [n_samples, n_features]
            The data used to compute the median and quantiles
            used for later scaling along the features axis.
        """
        if sparse.issparse(X):
            raise TypeError("RobustScaler cannot be fitted on sparse inputs")
        X = self._check_array(X, self.copy)
        if X.ndim == 1:
            warnings.warn(DEPRECATION_MSG_1D, DeprecationWarning)
        if self.with_centering:
            self.center_ = np.median(X, axis=0)

        if self.with_scaling:
            q = np.percentile(X, (25, 75), axis=0)
            self.scale_ = (q[1] - q[0])
            self.scale_ = _handle_zeros_in_scale(self.scale_, copy=False)
        return self

    def transform(self, X, y=None):
        """Center and scale the data

        Parameters
        ----------
        X : array-like
            The data used to scale along the specified axis.
        """
        if self.with_centering:
            check_is_fitted(self, 'center_')
        if self.with_scaling:
            check_is_fitted(self, 'scale_')
        X = self._check_array(X, self.copy)
        if X.ndim == 1:
            warnings.warn(DEPRECATION_MSG_1D, DeprecationWarning)

        if sparse.issparse(X):
            if self.with_scaling:
                if X.shape[0] == 1:
                    inplace_row_scale(X, 1.0 / self.scale_)
                elif self.axis == 0:
                    inplace_column_scale(X, 1.0 / self.scale_)
        else:
            if self.with_centering:
                X -= self.center_
            if self.with_scaling:
                X /= self.scale_
        return X

    def inverse_transform(self, X):
        """Scale back the data to the original representation

        Parameters
        ----------
        X : array-like
            The data used to scale along the specified axis.
        """
        if self.with_centering:
            check_is_fitted(self, 'center_')
        if self.with_scaling:
            check_is_fitted(self, 'scale_')
        X = self._check_array(X, self.copy)
        if X.ndim == 1:
            warnings.warn(DEPRECATION_MSG_1D, DeprecationWarning)

        if sparse.issparse(X):
            if self.with_scaling:
                if X.shape[0] == 1:
                    inplace_row_scale(X, self.scale_)
                else:
                    inplace_column_scale(X, self.scale_)
        else:
            if self.with_scaling:
                X *= self.scale_
            if self.with_centering:
                X += self.center_
        return X


def robust_scale(X, axis=0, with_centering=True, with_scaling=True, copy=True):
    """Standardize a dataset along any axis

    Center to the median and component wise scale
    according to the interquartile range.

    Read more in the :ref:`User Guide <preprocessing_scaler>`.

    Parameters
    ----------
    X : array-like
        The data to center and scale.

    axis : int (0 by default)
        axis used to compute the medians and IQR along. If 0,
        independently scale each feature, otherwise (if 1) scale
        each sample.

    with_centering : boolean, True by default
        If True, center the data before scaling.

    with_scaling : boolean, True by default
        If True, scale the data to unit variance (or equivalently,
        unit standard deviation).

    copy : boolean, optional, default is True
        set to False to perform inplace row normalization and avoid a
        copy (if the input is already a numpy array or a scipy.sparse
        CSR matrix and if axis is 1).

    Notes
    -----
    This implementation will refuse to center scipy.sparse matrices
    since it would make them non-sparse and would potentially crash the
    program with memory exhaustion problems.

    Instead the caller is expected to either set explicitly
    `with_centering=False` (in that case, only variance scaling will be
    performed on the features of the CSR matrix) or to call `X.toarray()`
    if he/she expects the materialized dense array to fit in memory.

    To avoid memory copy the caller should pass a CSR matrix.

    See also
    --------
    :class:`sklearn.preprocessing.RobustScaler` to perform centering and
    scaling using the ``Transformer`` API (e.g. as part of a preprocessing
    :class:`sklearn.pipeline.Pipeline`)
    """
    s = RobustScaler(with_centering=with_centering, with_scaling=with_scaling,
                     copy=copy)
    if axis == 0:
        return s.fit_transform(X)
    else:
        return s.fit_transform(X.T).T


class PolynomialFeatures(BaseEstimator, TransformerMixin):
    """Generate polynomial and interaction features.

    Generate a new feature matrix consisting of all polynomial combinations
    of the features with degree less than or equal to the specified degree.
    For example, if an input sample is two dimensional and of the form
    [a, b], the degree-2 polynomial features are [1, a, b, a^2, ab, b^2].

    Parameters
    ----------
    degree : integer
        The degree of the polynomial features. Default = 2.

    interaction_only : boolean, default = False
        If true, only interaction features are produced: features that are
        products of at most ``degree`` *distinct* input features (so not
        ``x[1] ** 2``, ``x[0] * x[2] ** 3``, etc.).

    include_bias : boolean
        If True (default), then include a bias column, the feature in which
        all polynomial powers are zero (i.e. a column of ones - acts as an
        intercept term in a linear model).

    Examples
    --------
    >>> X = np.arange(6).reshape(3, 2)
    >>> X
    array([[0, 1],
           [2, 3],
           [4, 5]])
    >>> poly = PolynomialFeatures(2)
    >>> poly.fit_transform(X)
    array([[  1.,   0.,   1.,   0.,   0.,   1.],
           [  1.,   2.,   3.,   4.,   6.,   9.],
           [  1.,   4.,   5.,  16.,  20.,  25.]])
    >>> poly = PolynomialFeatures(interaction_only=True)
    >>> poly.fit_transform(X)
    array([[  1.,   0.,   1.,   0.],
           [  1.,   2.,   3.,   6.],
           [  1.,   4.,   5.,  20.]])

    Attributes
    ----------
    powers_ : array, shape (n_input_features, n_output_features)
        powers_[i, j] is the exponent of the jth input in the ith output.
<<<<<<< HEAD

    n_input_features_ : int
        The total number of input features.

=======

    n_input_features_ : int
        The total number of input features.

>>>>>>> cd12906c
    n_output_features_ : int
        The total number of polynomial output features. The number of output
        features is computed by iterating over all suitably sized combinations
        of input features.

    Notes
    -----
    Be aware that the number of features in the output array scales
    polynomially in the number of features of the input array, and
    exponentially in the degree. High degrees can cause overfitting.

    See :ref:`examples/linear_model/plot_polynomial_interpolation.py
    <example_linear_model_plot_polynomial_interpolation.py>`
    """
    def __init__(self, degree=2, interaction_only=False, include_bias=True):
        self.degree = degree
        self.interaction_only = interaction_only
        self.include_bias = include_bias

    @staticmethod
    def _combinations(n_features, degree, interaction_only, include_bias):
        comb = (combinations if interaction_only else combinations_w_r)
        start = int(not include_bias)
        return chain.from_iterable(comb(range(n_features), i)
                                   for i in range(start, degree + 1))

    @property
    def powers_(self):
        check_is_fitted(self, 'n_input_features_')

        combinations = self._combinations(self.n_input_features_, self.degree,
                                          self.interaction_only,
                                          self.include_bias)
        return np.vstack(np.bincount(c, minlength=self.n_input_features_)
                         for c in combinations)

    def fit(self, X, y=None):
        """
        Compute number of output features.
        """
        n_samples, n_features = check_array(X).shape
        combinations = self._combinations(n_features, self.degree,
                                          self.interaction_only,
                                          self.include_bias)
        self.n_input_features_ = n_features
        self.n_output_features_ = sum(1 for _ in combinations)
        return self

    def transform(self, X, y=None):
        """Transform data to polynomial features

        Parameters
        ----------
        X : array-like, shape [n_samples, n_features]
            The data to transform, row by row.

        Returns
        -------
        XP : np.ndarray shape [n_samples, NP]
            The matrix of features, where NP is the number of polynomial
            features generated from the combination of inputs.
        """
        check_is_fitted(self, ['n_input_features_', 'n_output_features_'])

        X = check_array(X, dtype=FLOAT_DTYPES)
        n_samples, n_features = X.shape

        if n_features != self.n_input_features_:
            raise ValueError("X shape does not match training shape")

        # allocate output data
        XP = np.empty((n_samples, self.n_output_features_), dtype=X.dtype)

        combinations = self._combinations(n_features, self.degree,
                                          self.interaction_only,
                                          self.include_bias)
        for i, c in enumerate(combinations):
            XP[:, i] = X[:, c].prod(1)

        return XP


def normalize(X, norm='l2', axis=1, copy=True):
    """Scale input vectors individually to unit norm (vector length).

    Read more in the :ref:`User Guide <preprocessing_normalization>`.

    Parameters
    ----------
    X : {array-like, sparse matrix}, shape [n_samples, n_features]
        The data to normalize, element by element.
        scipy.sparse matrices should be in CSR format to avoid an
        un-necessary copy.

    norm : 'l1', 'l2', or 'max', optional ('l2' by default)
        The norm to use to normalize each non zero sample (or each non-zero
        feature if axis is 0).

    axis : 0 or 1, optional (1 by default)
        axis used to normalize the data along. If 1, independently normalize
        each sample, otherwise (if 0) normalize each feature.

    copy : boolean, optional, default True
        set to False to perform inplace row normalization and avoid a
        copy (if the input is already a numpy array or a scipy.sparse
        CSR matrix and if axis is 1).

    See also
    --------
    :class:`sklearn.preprocessing.Normalizer` to perform normalization
    using the ``Transformer`` API (e.g. as part of a preprocessing
    :class:`sklearn.pipeline.Pipeline`)
    """
    if norm not in ('l1', 'l2', 'max'):
        raise ValueError("'%s' is not a supported norm" % norm)

    if axis == 0:
        sparse_format = 'csc'
    elif axis == 1:
        sparse_format = 'csr'
    else:
        raise ValueError("'%d' is not a supported axis" % axis)

    X = check_array(X, sparse_format, copy=copy, warn_on_dtype=True,
                    estimator='the normalize function', dtype=FLOAT_DTYPES)
    if axis == 0:
        X = X.T

    if sparse.issparse(X):
        if norm == 'l1':
            inplace_csr_row_normalize_l1(X)
        elif norm == 'l2':
            inplace_csr_row_normalize_l2(X)
        elif norm == 'max':
            _, norms = min_max_axis(X, 1)
            norms = norms.repeat(np.diff(X.indptr))
            mask = norms != 0
            X.data[mask] /= norms[mask]
    else:
        if norm == 'l1':
            norms = np.abs(X).sum(axis=1)
        elif norm == 'l2':
            norms = row_norms(X)
        elif norm == 'max':
            norms = np.max(X, axis=1)
        norms = _handle_zeros_in_scale(norms, copy=False)
        X /= norms[:, np.newaxis]

    if axis == 0:
        X = X.T

    return X


class Normalizer(BaseEstimator, TransformerMixin):
    """Normalize samples individually to unit norm.

    Each sample (i.e. each row of the data matrix) with at least one
    non zero component is rescaled independently of other samples so
    that its norm (l1 or l2) equals one.

    This transformer is able to work both with dense numpy arrays and
    scipy.sparse matrix (use CSR format if you want to avoid the burden of
    a copy / conversion).

    Scaling inputs to unit norms is a common operation for text
    classification or clustering for instance. For instance the dot
    product of two l2-normalized TF-IDF vectors is the cosine similarity
    of the vectors and is the base similarity metric for the Vector
    Space Model commonly used by the Information Retrieval community.

    Read more in the :ref:`User Guide <preprocessing_normalization>`.

    Parameters
    ----------
    norm : 'l1', 'l2', or 'max', optional ('l2' by default)
        The norm to use to normalize each non zero sample.

    copy : boolean, optional, default True
        set to False to perform inplace row normalization and avoid a
        copy (if the input is already a numpy array or a scipy.sparse
        CSR matrix).

    Notes
    -----
    This estimator is stateless (besides constructor parameters), the
    fit method does nothing but is useful when used in a pipeline.

    See also
    --------
    :func:`sklearn.preprocessing.normalize` equivalent function
    without the object oriented API
    """

    def __init__(self, norm='l2', copy=True):
        self.norm = norm
        self.copy = copy

    def fit(self, X, y=None):
        """Do nothing and return the estimator unchanged

        This method is just there to implement the usual API and hence
        work in pipelines.
        """
        X = check_array(X, accept_sparse='csr')
        return self

    def transform(self, X, y=None, copy=None):
        """Scale each non zero row of X to unit norm

        Parameters
        ----------
        X : {array-like, sparse matrix}, shape [n_samples, n_features]
            The data to normalize, row by row. scipy.sparse matrices should be
            in CSR format to avoid an un-necessary copy.
        """
        copy = copy if copy is not None else self.copy
        X = check_array(X, accept_sparse='csr')
        return normalize(X, norm=self.norm, axis=1, copy=copy)


def binarize(X, threshold=0.0, copy=True):
    """Boolean thresholding of array-like or scipy.sparse matrix

    Read more in the :ref:`User Guide <preprocessing_binarization>`.

    Parameters
    ----------
    X : {array-like, sparse matrix}, shape [n_samples, n_features]
        The data to binarize, element by element.
        scipy.sparse matrices should be in CSR or CSC format to avoid an
        un-necessary copy.

    threshold : float, optional (0.0 by default)
        Feature values below or equal to this are replaced by 0, above it by 1.
        Threshold may not be less than 0 for operations on sparse matrices.

    copy : boolean, optional, default True
        set to False to perform inplace binarization and avoid a copy
        (if the input is already a numpy array or a scipy.sparse CSR / CSC
        matrix and if axis is 1).

    See also
    --------
    :class:`sklearn.preprocessing.Binarizer` to perform binarization
    using the ``Transformer`` API (e.g. as part of a preprocessing
    :class:`sklearn.pipeline.Pipeline`)
    """
    X = check_array(X, accept_sparse=['csr', 'csc'], copy=copy)
    if sparse.issparse(X):
        if threshold < 0:
            raise ValueError('Cannot binarize a sparse matrix with threshold '
                             '< 0')
        cond = X.data > threshold
        not_cond = np.logical_not(cond)
        X.data[cond] = 1
        X.data[not_cond] = 0
        X.eliminate_zeros()
    else:
        cond = X > threshold
        not_cond = np.logical_not(cond)
        X[cond] = 1
        X[not_cond] = 0
    return X


class Binarizer(BaseEstimator, TransformerMixin):
    """Binarize data (set feature values to 0 or 1) according to a threshold

    Values greater than the threshold map to 1, while values less than
    or equal to the threshold map to 0. With the default threshold of 0,
    only positive values map to 1.

    Binarization is a common operation on text count data where the
    analyst can decide to only consider the presence or absence of a
    feature rather than a quantified number of occurrences for instance.

    It can also be used as a pre-processing step for estimators that
    consider boolean random variables (e.g. modelled using the Bernoulli
    distribution in a Bayesian setting).

    Read more in the :ref:`User Guide <preprocessing_binarization>`.

    Parameters
    ----------
    threshold : float, optional (0.0 by default)
        Feature values below or equal to this are replaced by 0, above it by 1.
        Threshold may not be less than 0 for operations on sparse matrices.

    copy : boolean, optional, default True
        set to False to perform inplace binarization and avoid a copy (if
        the input is already a numpy array or a scipy.sparse CSR matrix).

    Notes
    -----
    If the input is a sparse matrix, only the non-zero values are subject
    to update by the Binarizer class.

    This estimator is stateless (besides constructor parameters), the
    fit method does nothing but is useful when used in a pipeline.
    """

    def __init__(self, threshold=0.0, copy=True):
        self.threshold = threshold
        self.copy = copy

    def fit(self, X, y=None):
        """Do nothing and return the estimator unchanged

        This method is just there to implement the usual API and hence
        work in pipelines.
        """
        check_array(X, accept_sparse='csr')
        return self

    def transform(self, X, y=None, copy=None):
        """Binarize each element of X

        Parameters
        ----------
        X : {array-like, sparse matrix}, shape [n_samples, n_features]
            The data to binarize, element by element.
            scipy.sparse matrices should be in CSR format to avoid an
            un-necessary copy.
        """
        copy = copy if copy is not None else self.copy
        return binarize(X, threshold=self.threshold, copy=copy)


class KernelCenterer(BaseEstimator, TransformerMixin):
    """Center a kernel matrix

    Let K(x, z) be a kernel defined by phi(x)^T phi(z), where phi is a
    function mapping x to a Hilbert space. KernelCenterer centers (i.e.,
    normalize to have zero mean) the data without explicitly computing phi(x).
    It is equivalent to centering phi(x) with
    sklearn.preprocessing.StandardScaler(with_std=False).

    Read more in the :ref:`User Guide <kernel_centering>`.
    """

    def fit(self, K, y=None):
        """Fit KernelCenterer

        Parameters
        ----------
        K : numpy array of shape [n_samples, n_samples]
            Kernel matrix.

        Returns
        -------
        self : returns an instance of self.
        """
        K = check_array(K, dtype=FLOAT_DTYPES)
        n_samples = K.shape[0]
        self.K_fit_rows_ = np.sum(K, axis=0) / n_samples
        self.K_fit_all_ = self.K_fit_rows_.sum() / n_samples
        return self

    def transform(self, K, y=None, copy=True):
        """Center kernel matrix.

        Parameters
        ----------
        K : numpy array of shape [n_samples1, n_samples2]
            Kernel matrix.

        copy : boolean, optional, default True
            Set to False to perform inplace computation.

        Returns
        -------
        K_new : numpy array of shape [n_samples1, n_samples2]
        """
        check_is_fitted(self, 'K_fit_all_')

        K = check_array(K, copy=copy, dtype=FLOAT_DTYPES)

        K_pred_cols = (np.sum(K, axis=1) /
                       self.K_fit_rows_.shape[0])[:, np.newaxis]

        K -= self.K_fit_rows_
        K -= K_pred_cols
        K += self.K_fit_all_

        return K


def add_dummy_feature(X, value=1.0):
    """Augment dataset with an additional dummy feature.

    This is useful for fitting an intercept term with implementations which
    cannot otherwise fit it directly.

    Parameters
    ----------
    X : {array-like, sparse matrix}, shape [n_samples, n_features]
        Data.

    value : float
        Value to use for the dummy feature.

    Returns
    -------

    X : {array, sparse matrix}, shape [n_samples, n_features + 1]
        Same data with dummy feature added as first column.

    Examples
    --------

    >>> from sklearn.preprocessing import add_dummy_feature
    >>> add_dummy_feature([[0, 1], [1, 0]])
    array([[ 1.,  0.,  1.],
           [ 1.,  1.,  0.]])
    """
    X = check_array(X, accept_sparse=['csc', 'csr', 'coo'], dtype=FLOAT_DTYPES)
    n_samples, n_features = X.shape
    shape = (n_samples, n_features + 1)
    if sparse.issparse(X):
        if sparse.isspmatrix_coo(X):
            # Shift columns to the right.
            col = X.col + 1
            # Column indices of dummy feature are 0 everywhere.
            col = np.concatenate((np.zeros(n_samples), col))
            # Row indices of dummy feature are 0, ..., n_samples-1.
            row = np.concatenate((np.arange(n_samples), X.row))
            # Prepend the dummy feature n_samples times.
            data = np.concatenate((np.ones(n_samples) * value, X.data))
            return sparse.coo_matrix((data, (row, col)), shape)
        elif sparse.isspmatrix_csc(X):
            # Shift index pointers since we need to add n_samples elements.
            indptr = X.indptr + n_samples
            # indptr[0] must be 0.
            indptr = np.concatenate((np.array([0]), indptr))
            # Row indices of dummy feature are 0, ..., n_samples-1.
            indices = np.concatenate((np.arange(n_samples), X.indices))
            # Prepend the dummy feature n_samples times.
            data = np.concatenate((np.ones(n_samples) * value, X.data))
            return sparse.csc_matrix((data, indices, indptr), shape)
        else:
            klass = X.__class__
            return klass(add_dummy_feature(X.tocoo(), value))
    else:
        return np.hstack((np.ones((n_samples, 1)) * value, X))


def _transform_selected(X, transform, selected="all", copy=True):
    """Apply a transform function to portion of selected features

    Parameters
    ----------
    X : {array-like, sparse matrix}, shape [n_samples, n_features]
        Dense array or sparse matrix.

    transform : callable
        A callable transform(X) -> X_transformed

    copy : boolean, optional
        Copy X even if it could be avoided.

    selected: "all" or array of indices or mask
        Specify which features to apply the transform to.

    Returns
    -------
    X : array or sparse matrix, shape=(n_samples, n_features_new)
    """
    if isinstance(selected, six.string_types) and selected == "all":
        return transform(X)

    X = check_array(X, accept_sparse='csc', copy=copy, dtype=FLOAT_DTYPES)

    if len(selected) == 0:
        return X

    n_features = X.shape[1]
    ind = np.arange(n_features)
    sel = np.zeros(n_features, dtype=bool)
    sel[np.asarray(selected)] = True
    not_sel = np.logical_not(sel)
    n_selected = np.sum(sel)

    if n_selected == 0:
        # No features selected.
        return X
    elif n_selected == n_features:
        # All features selected.
        return transform(X)
    else:
        X_sel = transform(X[:, ind[sel]])
        X_not_sel = X[:, ind[not_sel]]

        if sparse.issparse(X_sel) or sparse.issparse(X_not_sel):
            return sparse.hstack((X_sel, X_not_sel))
        else:
            return np.hstack((X_sel, X_not_sel))


class OneHotEncoder(BaseEstimator, TransformerMixin):
    """Encode categorical integer features using a one-hot aka one-of-K scheme.

    The input to this transformer should be a matrix of integers, denoting
    the values taken on by categorical (discrete) features. The output will be
    a sparse matrix where each column corresponds to one possible value of one
    feature. It is assumed that input features take on values in the range
    [0, n_values).

    This encoding is needed for feeding categorical data to many scikit-learn
    estimators, notably linear models and SVMs with the standard kernels.

    Read more in the :ref:`User Guide <preprocessing_categorical_features>`.

    Parameters
    ----------
    n_values : 'auto', int or array of ints
        Number of values per feature.

        - 'auto' : determine value range from training data.
        - int : maximum value for all features.
        - array : maximum value per feature.

    categorical_features: "all" or array of indices or mask
        Specify what features are treated as categorical.

        - 'all' (default): All features are treated as categorical.
        - array of indices: Array of categorical feature indices.
        - mask: Array of length n_features and with dtype=bool.

        Non-categorical features are always stacked to the right of the matrix.

    dtype : number type, default=np.float
        Desired dtype of output.

    sparse : boolean, default=True
        Will return sparse matrix if set True else will return an array.

    handle_unknown : str, 'error' or 'ignore'
        Whether to raise an error or ignore if a unknown categorical feature is
        present during transform.

    Attributes
    ----------
    active_features_ : array
        Indices for active features, meaning values that actually occur
        in the training set. Only available when n_values is ``'auto'``.

    feature_indices_ : array of shape (n_features,)
        Indices to feature ranges.
        Feature ``i`` in the original data is mapped to features
        from ``feature_indices_[i]`` to ``feature_indices_[i+1]``
        (and then potentially masked by `active_features_` afterwards)

    n_values_ : array of shape (n_features,)
        Maximum number of values per feature.

    Examples
    --------
    Given a dataset with three features and two samples, we let the encoder
    find the maximum value per feature and transform the data to a binary
    one-hot encoding.

    >>> from sklearn.preprocessing import OneHotEncoder
    >>> enc = OneHotEncoder()
    >>> enc.fit([[0, 0, 3], [1, 1, 0], [0, 2, 1], \
[1, 0, 2]])  # doctest: +ELLIPSIS
    OneHotEncoder(categorical_features='all', dtype=<... 'float'>,
           handle_unknown='error', n_values='auto', sparse=True)
    >>> enc.n_values_
    array([2, 3, 4])
    >>> enc.feature_indices_
    array([0, 2, 5, 9])
    >>> enc.transform([[0, 1, 1]]).toarray()
    array([[ 1.,  0.,  0.,  1.,  0.,  0.,  1.,  0.,  0.]])

    See also
    --------
    sklearn.feature_extraction.DictVectorizer : performs a one-hot encoding of
      dictionary items (also handles string-valued features).
    sklearn.feature_extraction.FeatureHasher : performs an approximate one-hot
      encoding of dictionary items or strings.
    """
    def __init__(self, n_values="auto", categorical_features="all",
                 dtype=np.float, sparse=True, handle_unknown='error'):
        self.n_values = n_values
        self.categorical_features = categorical_features
        self.dtype = dtype
        self.sparse = sparse
        self.handle_unknown = handle_unknown

    def fit(self, X, y=None):
        """Fit OneHotEncoder to X.

        Parameters
        ----------
        X : array-like, shape [n_samples, n_feature]
            Input array of type int.

        Returns
        -------
        self
        """
        self.fit_transform(X)
        return self

    def _fit_transform(self, X):
        """Assumes X contains only categorical features."""
        X = check_array(X, dtype=np.int)
        if np.any(X < 0):
            raise ValueError("X needs to contain only non-negative integers.")
        n_samples, n_features = X.shape
        if self.n_values == 'auto':
            n_values = np.max(X, axis=0) + 1
        elif isinstance(self.n_values, numbers.Integral):
            if (np.max(X, axis=0) >= self.n_values).any():
                raise ValueError("Feature out of bounds for n_values=%d"
                                 % self.n_values)
            n_values = np.empty(n_features, dtype=np.int)
            n_values.fill(self.n_values)
        else:
            try:
                n_values = np.asarray(self.n_values, dtype=int)
            except (ValueError, TypeError):
                raise TypeError("Wrong type for parameter `n_values`. Expected"
                                " 'auto', int or array of ints, got %r"
                                % type(X))
            if n_values.ndim < 1 or n_values.shape[0] != X.shape[1]:
                raise ValueError("Shape mismatch: if n_values is an array,"
                                 " it has to be of shape (n_features,).")

        self.n_values_ = n_values
        n_values = np.hstack([[0], n_values])
        indices = np.cumsum(n_values)
        self.feature_indices_ = indices

        column_indices = (X + indices[:-1]).ravel()
        row_indices = np.repeat(np.arange(n_samples, dtype=np.int32),
                                n_features)
        data = np.ones(n_samples * n_features)
        out = sparse.coo_matrix((data, (row_indices, column_indices)),
                                shape=(n_samples, indices[-1]),
                                dtype=self.dtype).tocsr()

        if self.n_values == 'auto':
            mask = np.array(out.sum(axis=0)).ravel() != 0
            active_features = np.where(mask)[0]
            out = out[:, active_features]
            self.active_features_ = active_features

        return out if self.sparse else out.toarray()

    def fit_transform(self, X, y=None):
        """Fit OneHotEncoder to X, then transform X.

        Equivalent to self.fit(X).transform(X), but more convenient and more
        efficient. See fit for the parameters, transform for the return value.
        """
        return _transform_selected(X, self._fit_transform,
                                   self.categorical_features, copy=True)

    def _transform(self, X):
        """Assumes X contains only categorical features."""
        X = check_array(X, dtype=np.int)
        if np.any(X < 0):
            raise ValueError("X needs to contain only non-negative integers.")
        n_samples, n_features = X.shape

        indices = self.feature_indices_
        if n_features != indices.shape[0] - 1:
            raise ValueError("X has different shape than during fitting."
                             " Expected %d, got %d."
                             % (indices.shape[0] - 1, n_features))

        # We use only those categorical features of X that are known using fit.
        # i.e lesser than n_values_ using mask.
        # This means, if self.handle_unknown is "ignore", the row_indices and
        # col_indices corresponding to the unknown categorical feature are
        # ignored.
        mask = (X < self.n_values_).ravel()
        if np.any(~mask):
            if self.handle_unknown not in ['error', 'ignore']:
                raise ValueError("handle_unknown should be either error or "
                                 "unknown got %s" % self.handle_unknown)
            if self.handle_unknown == 'error':
                raise ValueError("unknown categorical feature present %s "
                                 "during transform." % X[~mask])

        column_indices = (X + indices[:-1]).ravel()[mask]
        row_indices = np.repeat(np.arange(n_samples, dtype=np.int32),
                                n_features)[mask]
        data = np.ones(np.sum(mask))
        out = sparse.coo_matrix((data, (row_indices, column_indices)),
                                shape=(n_samples, indices[-1]),
                                dtype=self.dtype).tocsr()
        if self.n_values == 'auto':
            out = out[:, self.active_features_]

        return out if self.sparse else out.toarray()

    def transform(self, X):
        """Transform X using one-hot encoding.

        Parameters
        ----------
        X : array-like, shape [n_samples, n_features]
            Input array of type int.

        Returns
        -------
        X_out : sparse matrix if sparse=True else a 2-d array, dtype=int
            Transformed input.
        """
        return _transform_selected(X, self._transform,
                                   self.categorical_features, copy=True)<|MERGE_RESOLUTION|>--- conflicted
+++ resolved
@@ -3,10 +3,7 @@
 #          Olivier Grisel <olivier.grisel@ensta.org>
 #          Andreas Mueller <amueller@ais.uni-bonn.de>
 #          Eric Martin <eric@ericmart.in>
-<<<<<<< HEAD
-=======
 #          Giorgio Patrini <giorgio.patrini@anu.edu.au>
->>>>>>> cd12906c
 # License: BSD 3 clause
 
 from itertools import chain, combinations
@@ -21,14 +18,8 @@
 from ..utils import check_array
 from ..utils import deprecated
 from ..utils.extmath import row_norms
-<<<<<<< HEAD
-from ..utils.fixes import (combinations_with_replacement as combinations_w_r,
-                           bincount)
-from ..utils.fixes import isclose
-=======
 from ..utils.extmath import _incremental_mean_and_var
 from ..utils.fixes import combinations_with_replacement as combinations_w_r
->>>>>>> cd12906c
 from ..utils.sparsefuncs_fast import (inplace_csr_row_normalize_l1,
                                       inplace_csr_row_normalize_l2)
 from ..utils.sparsefuncs import (inplace_column_scale,
@@ -70,23 +61,7 @@
 def _handle_zeros_in_scale(scale, copy=True):
     ''' Makes sure that whenever scale is zero, we handle it correctly.
 
-<<<<<<< HEAD
-    if with_mean:
-        mean_ = Xr.mean(axis=0)
-    else:
-        mean_ = None
-
-    if with_std:
-        std_ = Xr.std(axis=0)
-        if isinstance(std_, np.ndarray):
-            std_[std_ == 0.] = 1.0
-        elif std_ == 0.:
-            std_ = 1.
-    else:
-        std_ = None
-=======
     This happens in most scalers when we have constant features.'''
->>>>>>> cd12906c
 
     # if we are fitting on 1D arrays, scale might be a scalar
     if np.isscalar(scale):
@@ -196,15 +171,6 @@
                               "to prescale your features.")
                 Xr -= mean_1
         if with_std:
-<<<<<<< HEAD
-            Xr /= std_
-            if with_mean:
-                mean_2 = Xr.mean(axis=0)
-                # If mean_2 is not 'close to zero', it comes from the fact that
-                # std_ is very small so that mean_2 = mean_1/std_ > 0, even if
-                # mean_1 was close to zero. The problem is thus essentially due
-                # to the lack of precision of mean_. A solution is then to
-=======
             scale_ = _handle_zeros_in_scale(scale_, copy=False)
             Xr /= scale_
             if with_mean:
@@ -213,7 +179,6 @@
                 # scale_ is very small so that mean_2 = mean_1/scale_ > 0, even
                 # if mean_1 was close to zero. The problem is thus essentially
                 # due to the lack of precision of mean_. A solution is then to
->>>>>>> cd12906c
                 # substract the mean again:
                 if not np.allclose(mean_2, 0):
                     warnings.warn("Numerical issues were encountered "
@@ -1168,17 +1133,10 @@
     ----------
     powers_ : array, shape (n_input_features, n_output_features)
         powers_[i, j] is the exponent of the jth input in the ith output.
-<<<<<<< HEAD
 
     n_input_features_ : int
         The total number of input features.
 
-=======
-
-    n_input_features_ : int
-        The total number of input features.
-
->>>>>>> cd12906c
     n_output_features_ : int
         The total number of polynomial output features. The number of output
         features is computed by iterating over all suitably sized combinations
