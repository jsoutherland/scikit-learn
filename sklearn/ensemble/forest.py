"""Forest of trees-based ensemble methods

Those methods include random forests and extremely randomized trees.

The module structure is the following:

- The ``BaseForest`` base class implements a common ``fit`` method for all
  the estimators in the module. The ``fit`` method of the base ``Forest``
  class calls the ``fit`` method of each sub-estimator on random samples
  (with replacement, a.k.a. bootstrap) of the training set.

  The init of the sub-estimator is further delegated to the
  ``BaseEnsemble`` constructor.

- The ``ForestClassifier`` and ``ForestRegressor`` base classes further
  implement the prediction logic by computing an average of the predicted
  outcomes of the sub-estimators.

- The ``RandomForestClassifier`` and ``RandomForestRegressor`` derived
  classes provide the user with concrete implementations of
  the forest ensemble method using classical, deterministic
  ``DecisionTreeClassifier`` and ``DecisionTreeRegressor`` as
  sub-estimator implementations.

- The ``ExtraTreesClassifier`` and ``ExtraTreesRegressor`` derived
  classes provide the user with concrete implementations of the
  forest ensemble method using the extremly randomized trees
  ``ExtraTreeClassifier`` and ``ExtraTreeRegressor`` as
  sub-estimator implementations.

"""

# Authors: Gilles Louppe, Brian Holt
# License: BSD 3

import numpy as np

from ..base import ClassifierMixin, RegressorMixin
from ..tree import DecisionTreeClassifier, DecisionTreeRegressor, \
                   ExtraTreeClassifier, ExtraTreeRegressor
from ..utils import check_random_state

from .base import BaseEnsemble

__all__ = ["RandomForestClassifier",
           "RandomForestRegressor",
           "ExtraTreesClassifier",
           "ExtraTreesRegressor"]


class BaseForest(BaseEnsemble):
    """Base class for forests of trees.

    Warning: This class should not be used directly. Use derived classes
    instead.
    """
    def __init__(self, base_estimator,
                       n_estimators=10,
                       estimator_params=[],
                       bootstrap=False,
                       compute_importances=True,
                       random_state=None):
        super(BaseForest, self).__init__(
            base_estimator=base_estimator,
            n_estimators=n_estimators,
            estimator_params=estimator_params)

        self.bootstrap = bootstrap
        self.compute_importances = compute_importances
        self.random_state = check_random_state(random_state)

    def fit(self, X, y):
        """Build a forest of trees from the training set (X, y).

        Parameters
        ----------
        X : array-like of shape = [n_samples, n_features]
            The training input samples.

        y : array-like, shape = [n_samples]
            The target values (integers that correspond to classes in
            classification, real numbers in regression).

        Returns
        -------
        self : object
            Returns self.
        """
        # Build the forest
        X = np.atleast_2d(X)
        y = np.atleast_1d(y)

        sample_mask = np.ones((X.shape[0],), dtype=np.bool)
        X_argsorted = np.asfortranarray(
            np.argsort(X.T, axis=1).astype(np.int32).T)

        if isinstance(self.base_estimator, ClassifierMixin):
            self.classes_ = np.unique(y)
            self.n_classes_ = len(self.classes_)
            y = np.searchsorted(self.classes_, y)

        for i in xrange(self.n_estimators):
            tree = self._make_estimator()
            tree.set_params(compute_importances=self.compute_importances)

            if self.bootstrap:
                n_samples = X.shape[0]
                indices = self.random_state.randint(0, n_samples, n_samples)
                tree.fit(X[indices], y[indices],
                         sample_mask=None, X_argsorted=None)

            else:
                tree.fit(X, y,
                         sample_mask=sample_mask, X_argsorted=X_argsorted)

        # Build the importances
        if self.compute_importances:
            importances = np.zeros(self.estimators_[0].n_features_)

            for tree in self.estimators_:
                importances += tree.feature_importances_

            importances /= self.n_estimators
            self.feature_importances_ = importances

        return self


class ForestClassifier(BaseForest, ClassifierMixin):
    """Base class for forest of trees-based classifiers.

    Warning: This class should not be used directly. Use derived classes
    instead.
    """
    def __init__(self, base_estimator,
                       n_estimators=10,
                       estimator_params=[],
                       bootstrap=False,
                       compute_importances=True,
                       random_state=None):
        super(ForestClassifier, self).__init__(
            base_estimator,
            n_estimators=n_estimators,
            estimator_params=estimator_params,
            bootstrap=bootstrap,
            compute_importances=compute_importances,
            random_state=random_state)

    def predict(self, X):
        """Predict class for X.

        The predicted class of an input sample is computed as the majority
        prediction of the trees in the forest.

        Parameters
        ----------
        X : array-like of shape = [n_samples, n_features]
            The input samples.

        Returns
        -------
        y : array of shape = [n_samples]
            The predicted classes.
        """
        return self.classes_.take(
            np.argmax(self.predict_proba(X), axis=1),  axis=0)

    def predict_proba(self, X):
        """Predict class probabilities for X.

        The predicted class probabilities of an input sample is computed as
        the mean predicted class probabilities of the trees in the forest.

        Parameters
        ----------
        X : array-like of shape = [n_samples, n_features]
            The input samples.

        Returns
        -------
        p : array of shape = [n_samples]
            The class probabilities of the input samples. Classes are
            ordered by arithmetical order.
        """
        X = np.atleast_2d(X)
        p = np.zeros((X.shape[0], self.n_classes_))

        for tree in self.estimators_:
            if self.n_classes_ == tree.n_classes_:
                p += tree.predict_proba(X)

            else:
                proba = tree.predict_proba(X)

                for j, c in enumerate(tree.classes_):
                    p[:, c] += proba[:, j]

        p /= self.n_estimators

        return p

    def predict_log_proba(self, X):
        """Predict class log-probabilities for X.

        The predicted class log-probabilities of an input sample is computed as
        the mean predicted class log-probabilities of the trees in the forest.

        Parameters
        ----------
        X : array-like of shape = [n_samples, n_features]
            The input samples.

        Returns
        -------
        p : array of shape = [n_samples]
            The class log-probabilities of the input samples. Classes are
            ordered by arithmetical order.
        """
        return np.log(self.predict_proba(X))


class ForestRegressor(BaseForest, RegressorMixin):
    """Base class for forest of trees-based regressors.

    Warning: This class should not be used directly. Use derived classes
    instead.
    """
    def __init__(self, base_estimator,
                       n_estimators=10,
                       estimator_params=[],
                       bootstrap=False,
                       compute_importances=True,
                       random_state=None):
        super(ForestRegressor, self).__init__(
            base_estimator,
            n_estimators=n_estimators,
            estimator_params=estimator_params,
            bootstrap=bootstrap,
            compute_importances=compute_importances,
            random_state=random_state)

    def predict(self, X):
        """Predict regression target for X.

        The predicted regression target of an input sample is computed as the
        mean predicted regression targets of the trees in the forest.

        Parameters
        ----------
        X : array-like of shape = [n_samples, n_features]
            The input samples.

        Returns
        -------
        y: array of shape = [n_samples]
            The predicted values.
        """
        X = np.atleast_2d(X)
        y_hat = np.zeros(X.shape[0])

        for tree in self.estimators_:
            y_hat += tree.predict(X)

        y_hat /= self.n_estimators

        return y_hat


class RandomForestClassifier(ForestClassifier):
    """A random forest classifier.

    A random forest is a meta estimator that fits a number of classifical
    decision trees on various sub-samples of the dataset and use averaging
    to improve the predictive accuracy and control over-fitting.

    Parameters
    ----------
    n_estimators : integer, optional (default=10)
        The number of trees in the forest.

    criterion : string, optional (default="gini")
        The function to measure the quality of a split. Supported criteria are
        "gini" for the Gini impurity and "entropy" for the information gain.

    max_depth : integer or None, optional (default=10)
        The maximum depth of the tree. If None, then nodes are expanded until
        all leaves are pure or until all leaves contain less than min_split
        samples.

    min_split : integer, optional (default=1)
        The minimum number of samples required to split an internal node.

    min_density : float, optional (default=0.1)
        The minimum density of the `sample_mask` (i.e. the fraction of samples
        in the mask). If the density falls below this threshold the mask is
        recomputed and the input data is packed which results in data copying.
        If `min_density` equals to one, the partitions are always represented
        as copies of the original data. Otherwise, partitions are represented
        as bit masks (a.k.a. sample masks).

    max_features : int or None, optional (default=None)
        The number of features to consider when looking for the best split.
        If None, all features are considered, otherwise max_features are chosen
        at random.

    bootstrap : boolean, optional (default=True)
        Whether bootstrap samples are used when building trees.

    compute_importances : boolean, optional (default=True)
        Whether feature importances are computed and stored into the
        ``feature_importances_`` attribute when calling fit.

    random_state : int, RandomState instance or None, optional (default=None)
        If int, random_state is the seed used by the random number generator;
        If RandomState instance, random_state is the random number generator;
        If None, the random number generator is the RandomState instance used
        by `np.random`.

<<<<<<< HEAD
    Attributes
    ----------
    feature_importances_ : array of shape = [n_features]
        The feature mportances (the higher, the more important the feature).
=======
    Notes
    -----
    .. [1] L. Breiman, "Random Forests", Machine Learning, 45(1), 5-32, 2001.
>>>>>>> 9ad004f5

    See also
    --------
    RandomForestRegressor, ExtraTreesClassifier, ExtraTreesRegressor
    """
    def __init__(self, n_estimators=10,
                       criterion="gini",
                       max_depth=10,
                       min_split=1,
                       min_density=0.1,
                       max_features=None,
                       bootstrap=True,
                       compute_importances=True,
                       random_state=None):
        super(RandomForestClassifier, self).__init__(
            base_estimator=DecisionTreeClassifier(),
            n_estimators=n_estimators,
            estimator_params=("criterion", "max_depth", "min_split",
                              "min_density", "max_features", "random_state"),
            bootstrap=bootstrap,
            compute_importances=compute_importances,
            random_state=random_state)

        self.criterion = criterion
        self.max_depth = max_depth
        self.min_split = min_split
        self.min_density = min_density
        self.max_features = max_features


class RandomForestRegressor(ForestRegressor):
    """A random forest regressor.

    A random forest is a meta estimator that fits a number of classifical
    decision trees on various sub-samples of the dataset and use averaging
    to improve the predictive accuracy and control over-fitting.

    Parameters
    ----------
    n_estimators : integer, optional (default=10)
        The number of trees in the forest.

    criterion : string, optional (default="mse")
        The function to measure the quality of a split. The only supported
        criterion is "mse" for the mean squared error.

    max_depth : integer or None, optional (default=10)
        The maximum depth of the tree. If None, then nodes are expanded until
        all leaves are pure or until all leaves contain less than min_split
        samples.

    min_split : integer, optional (default=1)
        The minimum number of samples required to split an internal node.

    min_density : float, optional (default=0.1)
        The minimum density of the `sample_mask` (i.e. the fraction of samples
        in the mask). If the density falls below this threshold the mask is
        recomputed and the input data is packed which results in data copying.
        If `min_density` equals to one, the partitions are always represented
        as copies of the original data. Otherwise, partitions are represented
        as bit masks (a.k.a. sample masks).

    max_features : int or None, optional (default=None)
        The number of features to consider when looking for the best split.
        If None, all features are considered, otherwise max_features are chosen
        at random.

    bootstrap : boolean, optional (default=True)
        Whether bootstrap samples are used when building trees.

    compute_importances : boolean, optional (default=True)
        Whether feature importances are computed and stored into the
        ``feature_importances_`` attribute when calling fit.

    random_state : int, RandomState instance or None, optional (default=None)
        If int, random_state is the seed used by the random number generator;
        If RandomState instance, random_state is the random number generator;
        If None, the random number generator is the RandomState instance used
        by `np.random`.

<<<<<<< HEAD
    Attributes
    ----------
    feature_importances_ : array of shape = [n_features]
        The feature mportances (the higher, the more important the feature).
=======
    Notes
    -----
    .. [1] L. Breiman, "Random Forests", Machine Learning, 45(1), 5-32, 2001.
>>>>>>> 9ad004f5

    See also
    --------
    RandomForestClassifier, ExtraTreesClassifier, ExtraTreesRegressor
    """
    def __init__(self, n_estimators=10,
                       criterion="mse",
                       max_depth=10,
                       min_split=1,
                       min_density=0.1,
                       max_features=None,
                       bootstrap=True,
                       compute_importances=True,
                       random_state=None):
        super(RandomForestRegressor, self).__init__(
            base_estimator=DecisionTreeRegressor(),
            n_estimators=n_estimators,
            estimator_params=("criterion", "max_depth", "min_split",
                              "min_density", "max_features", "random_state"),
            bootstrap=bootstrap,
            compute_importances=compute_importances,
            random_state=random_state)

        self.criterion = criterion
        self.max_depth = max_depth
        self.min_split = min_split
        self.min_density = min_density
        self.max_features = max_features


class ExtraTreesClassifier(ForestClassifier):
    """An extra-trees classifier.

    This class implements a meta estimator that fits a number of
    randomized decision trees (a.k.a. extra-trees) on various sub-samples
    of the dataset and use averaging to improve the predictive accuracy
    and control over-fitting.

    Parameters
    ----------
    n_estimators : integer, optional (default=10)
        The number of trees in the forest.

    criterion : string, optional (default="gini")
        The function to measure the quality of a split. Supported criteria are
        "gini" for the Gini impurity and "entropy" for the information gain.

    max_depth : integer or None, optional (default=10)
        The maximum depth of the tree. If None, then nodes are expanded until
        all leaves are pure or until all leaves contain less than min_split
        samples.

    min_split : integer, optional (default=1)
        The minimum number of samples required to split an internal node.

    min_density : float, optional (default=0.1)
        The minimum density of the `sample_mask` (i.e. the fraction of samples
        in the mask). If the density falls below this threshold the mask is
        recomputed and the input data is packed which results in data copying.
        If `min_density` equals to one, the partitions are always represented
        as copies of the original data. Otherwise, partitions are represented
        as bit masks (a.k.a. sample masks).

    max_features : int or None, optional (default=None)
        The number of features to consider when looking for the best split.
        If None, all features are considered, otherwise max_features are chosen
        at random.

    bootstrap : boolean, optional (default=False)
        Whether bootstrap samples are used when building trees.

    compute_importances : boolean, optional (default=True)
        Whether feature importances are computed and stored into the
        ``feature_importances_`` attribute when calling fit.

    random_state : int, RandomState instance or None, optional (default=None)
        If int, random_state is the seed used by the random number generator;
        If RandomState instance, random_state is the random number generator;
        If None, the random number generator is the RandomState instance used
        by `np.random`.

<<<<<<< HEAD
    Attributes
    ----------
    feature_importances_ : array of shape = [n_features]
        The feature mportances (the higher, the more important the feature).
=======
    Notes
    -----
    .. [1] P. Geurts, D. Ernst., and L. Wehenkel, "Extremely randomized trees",
>>>>>>> 9ad004f5

    See also
    --------
    ExtraTreesRegressor, RandomForestClassifier, RandomForestRegressor
           Machine Learning, 63(1), 3-42, 2006.
    """
    def __init__(self, n_estimators=10,
                       criterion="gini",
                       max_depth=10,
                       min_split=1,
                       min_density=0.1,
                       max_features=None,
                       bootstrap=False,
                       compute_importances=True,
                       random_state=None):
        super(ExtraTreesClassifier, self).__init__(
            base_estimator=ExtraTreeClassifier(),
            n_estimators=n_estimators,
            estimator_params=("criterion", "max_depth", "min_split",
                              "min_density", "max_features", "random_state"),
            bootstrap=bootstrap,
            compute_importances=compute_importances,
            random_state=random_state)

        self.criterion = criterion
        self.max_depth = max_depth
        self.min_split = min_split
        self.min_density = min_density
        self.max_features = max_features


class ExtraTreesRegressor(ForestRegressor):
    """An extra-trees regressor.

    This class implements a meta estimator that fits a number of
    randomized decision trees (a.k.a. extra-trees) on various sub-samples
    of the dataset and use averaging to improve the predictive accuracy
    and control over-fitting.

    Parameters
    ----------
    n_estimators : integer, optional (default=10)
        The number of trees in the forest.

    criterion : string, optional (default="mse")
        The function to measure the quality of a split. The only supported
        criterion is "mse" for the mean squared error.

    max_depth : integer or None, optional (default=10)
        The maximum depth of the tree. If None, then nodes are expanded until
        all leaves are pure or until all leaves contain less than min_split
        samples.

    min_split : integer, optional (default=1)
        The minimum number of samples required to split an internal node.

    min_density : float, optional (default=0.1)
        The minimum density of the `sample_mask` (i.e. the fraction of samples
        in the mask). If the density falls below this threshold the mask is
        recomputed and the input data is packed which results in data copying.
        If `min_density` equals to one, the partitions are always represented
        as copies of the original data. Otherwise, partitions are represented
        as bit masks (a.k.a. sample masks).

    max_features : int or None, optional (default=None)
        The number of features to consider when looking for the best split.
        If None, all features are considered, otherwise max_features are chosen
        at random.

    bootstrap : boolean, optional (default=False)
        Whether bootstrap samples are used when building trees.

    compute_importances : boolean, optional (default=True)
        Whether feature importances are computed and stored into the
        ``feature_importances_`` attribute when calling fit.

    random_state : int, RandomState instance or None, optional (default=None)
        If int, random_state is the seed used by the random number generator;
        If RandomState instance, random_state is the random number generator;
        If None, the random number generator is the RandomState instance used
        by `np.random`.

<<<<<<< HEAD
    Attributes
    ----------
    feature_importances_ : array of shape = [n_features]
        The feature mportances (the higher, the more important the feature).
=======
    Notes
    -----
    .. [1] P. Geurts, D. Ernst., and L. Wehenkel, "Extremely randomized trees",
>>>>>>> 9ad004f5

    See also
    --------
    ExtraTreesRegressor, RandomForestClassifier, RandomForestRegressor
           Machine Learning, 63(1), 3-42, 2006.
    """
    def __init__(self, n_estimators=10,
                       criterion="mse",
                       max_depth=10,
                       min_split=1,
                       min_density=0.1,
                       max_features=None,
                       bootstrap=False,
                       compute_importances=True,
                       random_state=None):
        super(ExtraTreesRegressor, self).__init__(
            base_estimator=ExtraTreeRegressor(),
            n_estimators=n_estimators,
            estimator_params=("criterion", "max_depth", "min_split",
                              "min_density", "max_features", "random_state"),
            bootstrap=bootstrap,
            compute_importances=compute_importances,
            random_state=random_state)

        self.criterion = criterion
        self.max_depth = max_depth
        self.min_split = min_split
        self.min_density = min_density
        self.max_features = max_features<|MERGE_RESOLUTION|>--- conflicted
+++ resolved
@@ -316,16 +316,16 @@
         If None, the random number generator is the RandomState instance used
         by `np.random`.
 
-<<<<<<< HEAD
     Attributes
     ----------
     feature_importances_ : array of shape = [n_features]
         The feature mportances (the higher, the more important the feature).
-=======
+
     Notes
     -----
+    **References**:
+
     .. [1] L. Breiman, "Random Forests", Machine Learning, 45(1), 5-32, 2001.
->>>>>>> 9ad004f5
 
     See also
     --------
@@ -406,16 +406,16 @@
         If None, the random number generator is the RandomState instance used
         by `np.random`.
 
-<<<<<<< HEAD
     Attributes
     ----------
     feature_importances_ : array of shape = [n_features]
         The feature mportances (the higher, the more important the feature).
-=======
+
     Notes
     -----
+    **References**:
+
     .. [1] L. Breiman, "Random Forests", Machine Learning, 45(1), 5-32, 2001.
->>>>>>> 9ad004f5
 
     See also
     --------
@@ -497,21 +497,22 @@
         If None, the random number generator is the RandomState instance used
         by `np.random`.
 
-<<<<<<< HEAD
     Attributes
     ----------
     feature_importances_ : array of shape = [n_features]
         The feature mportances (the higher, the more important the feature).
-=======
+
     Notes
     -----
+    **References**:
+
     .. [1] P. Geurts, D. Ernst., and L. Wehenkel, "Extremely randomized trees",
->>>>>>> 9ad004f5
+           Machine Learning, 63(1), 3-42, 2006.
 
     See also
     --------
     ExtraTreesRegressor, RandomForestClassifier, RandomForestRegressor
-           Machine Learning, 63(1), 3-42, 2006.
+
     """
     def __init__(self, n_estimators=10,
                        criterion="gini",
@@ -589,21 +590,22 @@
         If None, the random number generator is the RandomState instance used
         by `np.random`.
 
-<<<<<<< HEAD
     Attributes
     ----------
     feature_importances_ : array of shape = [n_features]
         The feature mportances (the higher, the more important the feature).
-=======
+
     Notes
     -----
+    **References**:
+
     .. [1] P. Geurts, D. Ernst., and L. Wehenkel, "Extremely randomized trees",
->>>>>>> 9ad004f5
+           Machine Learning, 63(1), 3-42, 2006.
 
     See also
     --------
     ExtraTreesRegressor, RandomForestClassifier, RandomForestRegressor
-           Machine Learning, 63(1), 3-42, 2006.
+
     """
     def __init__(self, n_estimators=10,
                        criterion="mse",
